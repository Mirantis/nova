#!/usr/bin/env python
# vim: tabstop=4 shiftwidth=4 softtabstop=4

# Copyright 2010 United States Government as represented by the
# Administrator of the National Aeronautics and Space Administration.
# All Rights Reserved.
#
#    Licensed under the Apache License, Version 2.0 (the "License"); you may
#    not use this file except in compliance with the License. You may obtain
#    a copy of the License at
#
#         http://www.apache.org/licenses/LICENSE-2.0
#
#    Unless required by applicable law or agreed to in writing, software
#    distributed under the License is distributed on an "AS IS" BASIS, WITHOUT
#    WARRANTIES OR CONDITIONS OF ANY KIND, either express or implied. See the
#    License for the specific language governing permissions and limitations
#    under the License.

"""
  Twistd daemon for the nova volume nodes.
"""

<<<<<<< HEAD
from nova import service
=======
import os
import sys

# If ../nova/__init__.py exists, add ../ to Python search path, so that
# it will override what happens to be installed in /usr/(local/)lib/python...
possible_topdir = os.path.normpath(os.path.join(os.path.abspath(sys.argv[0]),
                                   os.pardir,
                                   os.pardir))
if os.path.exists(os.path.join(possible_topdir, 'nova', '__init__.py')):
    sys.path.insert(0, possible_topdir)

>>>>>>> 30cec546
from nova import twistd


if __name__ == '__main__':
    twistd.serve(__file__)

if __name__ == '__builtin__':
    application = service.Service.create()  # pylint: disable-msg=C0103<|MERGE_RESOLUTION|>--- conflicted
+++ resolved
@@ -21,9 +21,6 @@
   Twistd daemon for the nova volume nodes.
 """
 
-<<<<<<< HEAD
-from nova import service
-=======
 import os
 import sys
 
@@ -35,7 +32,7 @@
 if os.path.exists(os.path.join(possible_topdir, 'nova', '__init__.py')):
     sys.path.insert(0, possible_topdir)
 
->>>>>>> 30cec546
+from nova import service
 from nova import twistd
 
 
