# vim: tabstop=4 shiftwidth=4 softtabstop=4

# Copyright (c) 2010 Citrix Systems, Inc.
#
#    Licensed under the Apache License, Version 2.0 (the "License"); you may
#    not use this file except in compliance with the License. You may obtain
#    a copy of the License at
#
#         http://www.apache.org/licenses/LICENSE-2.0
#
#    Unless required by applicable law or agreed to in writing, software
#    distributed under the License is distributed on an "AS IS" BASIS, WITHOUT
#    WARRANTIES OR CONDITIONS OF ANY KIND, either express or implied. See the
#    License for the specific language governing permissions and limitations
#    under the License.

"""
Helper methods for operations related to the management of VM records and
their attributes like VDIs, VIFs, as well as their lookup functions.
"""

import logging
import pickle
import urllib
from xml.dom import minidom

<<<<<<< HEAD
from eventlet import event
=======
from nova import exception
>>>>>>> 75e2cbec
from nova import flags
from nova.auth.manager import AuthManager
from nova.compute import instance_types
from nova.compute import power_state
from nova.virt import images
from nova.virt.xenapi import HelperBase
from nova.virt.xenapi.volume_utils import StorageError


FLAGS = flags.FLAGS

XENAPI_POWER_STATE = {
    'Halted': power_state.SHUTDOWN,
    'Running': power_state.RUNNING,
    'Paused': power_state.PAUSED,
    'Suspended': power_state.SHUTDOWN,  # FIXME
    'Crashed': power_state.CRASHED}


class VMHelper(HelperBase):
    """
    The class that wraps the helper methods together.
    """

    @classmethod
    def create_vm(cls, session, instance, kernel, ramdisk):
        """Create a VM record.  Returns a Deferred that gives the new
        VM reference."""
        instance_type = instance_types.INSTANCE_TYPES[instance.instance_type]
        mem = str(long(instance_type['memory_mb']) * 1024 * 1024)
        vcpus = str(instance_type['vcpus'])
        rec = {
            'name_label': instance.name,
            'name_description': '',
            'is_a_template': False,
            'memory_static_min': '0',
            'memory_static_max': mem,
            'memory_dynamic_min': mem,
            'memory_dynamic_max': mem,
            'VCPUs_at_startup': vcpus,
            'VCPUs_max': vcpus,
            'VCPUs_params': {},
            'actions_after_shutdown': 'destroy',
            'actions_after_reboot': 'restart',
            'actions_after_crash': 'destroy',
            'PV_bootloader': '',
            'PV_kernel': kernel,
            'PV_ramdisk': ramdisk,
            'PV_args': 'root=/dev/xvda1',
            'PV_bootloader_args': '',
            'PV_legacy_args': '',
            'HVM_boot_policy': '',
            'HVM_boot_params': {},
            'platform': {},
            'PCI_bus': '',
            'recommendations': '',
            'affinity': '',
            'user_version': '0',
            'other_config': {},
            }
        logging.debug(_('Created VM %s...'), instance.name)
        vm_ref = session.call_xenapi('VM.create', rec)
        logging.debug(_('Created VM %s as %s.'), instance.name, vm_ref)
        return vm_ref

    @classmethod
    def create_vbd(cls, session, vm_ref, vdi_ref, userdevice, bootable):
        """Create a VBD record.  Returns a Deferred that gives the new
        VBD reference."""
        vbd_rec = {}
        vbd_rec['VM'] = vm_ref
        vbd_rec['VDI'] = vdi_ref
        vbd_rec['userdevice'] = str(userdevice)
        vbd_rec['bootable'] = bootable
        vbd_rec['mode'] = 'RW'
        vbd_rec['type'] = 'disk'
        vbd_rec['unpluggable'] = True
        vbd_rec['empty'] = False
        vbd_rec['other_config'] = {}
        vbd_rec['qos_algorithm_type'] = ''
        vbd_rec['qos_algorithm_params'] = {}
        vbd_rec['qos_supported_algorithms'] = []
        logging.debug(_('Creating VBD for VM %s, VDI %s ... '),
                      vm_ref, vdi_ref)
        vbd_ref = session.call_xenapi('VBD.create', vbd_rec)
        logging.debug(_('Created VBD %s for VM %s, VDI %s.'), vbd_ref, vm_ref,
                      vdi_ref)
        return vbd_ref

    @classmethod
    def find_vbd_by_number(cls, session, vm_ref, number):
        """Get the VBD reference from the device number"""
        vbds = session.get_xenapi().VM.get_VBDs(vm_ref)
        if vbds:
            for vbd in vbds:
                try:
                    vbd_rec = session.get_xenapi().VBD.get_record(vbd)
                    if vbd_rec['userdevice'] == str(number):
                        return vbd
                except cls.XenAPI.Failure, exc:
                    logging.warn(exc)
        raise StorageError(_('VBD not found in instance %s') % vm_ref)

    @classmethod
    def unplug_vbd(cls, session, vbd_ref):
        """Unplug VBD from VM"""
        try:
            vbd_ref = session.call_xenapi('VBD.unplug', vbd_ref)
        except cls.XenAPI.Failure, exc:
            logging.warn(exc)
            if exc.details[0] != 'DEVICE_ALREADY_DETACHED':
                raise StorageError(_('Unable to unplug VBD %s') % vbd_ref)

    @classmethod
    def destroy_vbd(cls, session, vbd_ref):
        """Destroy VBD from host database"""
        try:
            task = session.call_xenapi('Async.VBD.destroy', vbd_ref)
            #FIXME(armando): find a solution to missing instance_id
            #with Josh Kearney
            session.wait_for_task(0, task)
        except cls.XenAPI.Failure, exc:
            logging.warn(exc)
            raise StorageError(_('Unable to destroy VBD %s') % vbd_ref)

    @classmethod
    def create_vif(cls, session, vm_ref, network_ref, mac_address):
        """Create a VIF record.  Returns a Deferred that gives the new
        VIF reference."""
        vif_rec = {}
        vif_rec['device'] = '0'
        vif_rec['network'] = network_ref
        vif_rec['VM'] = vm_ref
        vif_rec['MAC'] = mac_address
        vif_rec['MTU'] = '1500'
        vif_rec['other_config'] = {}
        vif_rec['qos_algorithm_type'] = ''
        vif_rec['qos_algorithm_params'] = {}
        logging.debug(_('Creating VIF for VM %s, network %s.'), vm_ref,
                      network_ref)
        vif_ref = session.call_xenapi('VIF.create', vif_rec)
        logging.debug(_('Created VIF %s for VM %s, network %s.'), vif_ref,
                      vm_ref, network_ref)
        return vif_ref


    @classmethod
    def create_snapshot(cls, session, instance_id, vm_ref, label):
        """ Creates Snapshot (Template) VM, Snapshot VBD, Snapshot VDI,
        Snapshot VHD
        """
        logging.debug(_("Snapshotting VM %s with label '%s'..."), vm_ref, label)
        
        #TODO(sirp): Add quiesce and VSS locking support when Windows support
        # is added

        #TODO(sirp): Make safe_lookup_vdi for assert?
        vdi_refs = VMHelper.lookup_vm_vdis(session, vm_ref)
        if vdi_refs is None:
            raise Exception(_("No VDIs found for VM %s") % vm_ref)
        else:
            num_vdis = len(vdi_refs)
            if num_vdis != 1:
                raise Exception(_("Unexpected number of VDIs (%s) found for "
                                   "VM %s") % (num_vdis, vm_ref)) 

        vdi_ref = vdi_refs[0]
        vdi_rec = session.get_xenapi().VDI.get_record(vdi_ref)
        vdi_uuid = vdi_rec["uuid"]

        original_parent_uuid = get_vhd_parent_uuid(session, vdi_ref)

        task = session.call_xenapi('Async.VM.snapshot', vm_ref, label)
        template_vm_ref = session.wait_for_task(instance_id, task)
        logging.debug(_('Created snapshot %s from VM %s.'), template_vm_ref,
                      vm_ref)

        sr_ref = vdi_rec["SR"]
        parent_uuid = wait_for_vhd_coalesce(
            session, instance_id, sr_ref, vdi_ref, original_parent_uuid) 

        #TODO(sirp): we need to assert only one parent, not parents two deep
        return template_vm_ref, [vdi_uuid, parent_uuid]

    @classmethod
    def upload_image(cls, session, instance_id, vdi_uuids, image_name):
        """ Requests that the Glance plugin bundle the specified VDIs and
        push them into Glance using the specified human-friendly name.
        """
        logging.debug(_("Asking xapi to upload %s as '%s'"),
                      vdi_uuids, image_name)

        params = {'vdi_uuids': vdi_uuids, 
                  'image_name': image_name,
                  'glance_host': FLAGS.glance_host,
                  'glance_port': FLAGS.glance_port}

        kwargs = {'params': pickle.dumps(params)}
        task = session.async_call_plugin('glance', 'put_vdis', kwargs)
        session.wait_for_task(instance_id, task)


    @classmethod
    def fetch_image(cls, session, instance_id, image, user, project, use_sr):
        """use_sr: True to put the image as a VDI in an SR, False to place
        it on dom0's filesystem.  The former is for VM disks, the latter for
        its kernel and ramdisk (if external kernels are being used).
        Returns a Deferred that gives the new VDI UUID."""

        url = images.image_url(image)
        access = AuthManager().get_access_key(user, project)
        logging.debug(_("Asking xapi to fetch %s as %s"), url, access)
        fn = use_sr and 'get_vdi' or 'get_kernel'
        args = {}
        args['src_url'] = url
        args['username'] = access
        args['password'] = user.secret
        if use_sr:
            args['add_partition'] = 'true'
        task = session.async_call_plugin('objectstore', fn, args)
<<<<<<< HEAD
        uuid = session.wait_for_task(instance_id, task)
=======
        #FIXME(armando): find a solution to missing instance_id
        #with Josh Kearney
        uuid = session.wait_for_task(0, task)
>>>>>>> 75e2cbec
        return uuid

    @classmethod
    def lookup(cls, session, i):
        """Look the instance i up, and returns it if available"""
        vms = session.get_xenapi().VM.get_by_name_label(i)
        n = len(vms)
        if n == 0:
            return None
        elif n > 1:
            raise exception.Duplicate(_('duplicate name found: %s') % i)
        else:
            return vms[0]

    @classmethod
    def lookup_vm_vdis(cls, session, vm):
        """Look for the VDIs that are attached to the VM"""
        # Firstly we get the VBDs, then the VDIs.
        # TODO(Armando): do we leave the read-only devices?
        vbds = session.get_xenapi().VM.get_VBDs(vm)
        vdis = []
        if vbds:
            for vbd in vbds:
                try:
                    vdi = session.get_xenapi().VBD.get_VDI(vbd)
                    # Test valid VDI
                    record = session.get_xenapi().VDI.get_record(vdi)
                    logging.debug(_('VDI %s is still available'),
                                  record['uuid'])
                except cls.XenAPI.Failure, exc:
                    logging.warn(exc)
                else:
                    vdis.append(vdi)
            if len(vdis) > 0:
                return vdis
            else:
                return None

    @classmethod
    def compile_info(cls, record):
        """Fill record with VM status information"""
        return {'state': XENAPI_POWER_STATE[record['power_state']],
                'max_mem': long(record['memory_static_max']) >> 10,
                'mem': long(record['memory_dynamic_max']) >> 10,
                'num_cpu': record['VCPUs_max'],
                'cpu_time': 0}

    @classmethod
    def compile_diagnostics(cls, session, record):
        """Compile VM diagnostics data"""
        try:
            host = session.get_xenapi_host()
            host_ip = session.get_xenapi().host.get_record(host)["address"]
            diags = {}
            xml = get_rrd(host_ip, record["uuid"])
            if xml:
                rrd = minidom.parseString(xml)
                for i, node in enumerate(rrd.firstChild.childNodes):
                    # We don't want all of the extra garbage
                    if i >= 3 and i <= 11:
                        ref = node.childNodes
                        # Name and Value
                        diags[ref[0].firstChild.data] = ref[6].firstChild.data
            return diags
        except cls.XenAPI.Failure as e:
            return {"Unable to retrieve diagnostics": e}


def get_rrd(host, uuid):
    """Return the VM RRD XML as a string"""
    try:
        xml = urllib.urlopen("http://%s:%s@%s/vm_rrd?uuid=%s" % (
            FLAGS.xenapi_connection_username,
            FLAGS.xenapi_connection_password,
            host,
            uuid))
        return xml.read()
    except IOError:
        return None


#TODO(sirp): This code comes from XS5.6 pluginlib.py, we should refactor to
# use that implmenetation
def get_vhd_parent(session, vdi_rec):
    """
    Returns the VHD parent of the given VDI record, as a (ref, rec) pair.
    Returns None if we're at the root of the tree.
    """
    if 'vhd-parent' in vdi_rec['sm_config']:
        parent_uuid = vdi_rec['sm_config']['vhd-parent']
        #NOTE(sirp): changed xenapi -> get_xenapi()
        parent_ref = session.get_xenapi().VDI.get_by_uuid(parent_uuid)
        parent_rec = session.get_xenapi().VDI.get_record(parent_ref)
        #NOTE(sirp): changed log -> logging
        logging.debug(_("VHD %s has parent %s"), vdi_rec['uuid'], parent_ref)
        return parent_ref, parent_rec
    else:
        return None


def get_vhd_parent_uuid(session, vdi_ref):
    vdi_rec = session.get_xenapi().VDI.get_record(vdi_ref)
    ret = get_vhd_parent(session, vdi_rec)
    if ret:
        parent_ref, parent_rec = ret
        return parent_rec["uuid"]
    else:
        return None


def scan_sr(session, instance_id, sr_ref):
    logging.debug(_("Re-scanning SR %s"), sr_ref)
    task = session.call_xenapi('Async.SR.scan', sr_ref)
    session.wait_for_task(instance_id, task)


def wait_for_vhd_coalesce(session, instance_id, sr_ref, vdi_ref,
                          original_parent_uuid):
    """ Spin until the parent VHD is coalesced into its parent VHD
  
    Before coalesce:
        * original_parent_vhd
            * parent_vhd
                snapshot

    Atter coalesce:
        * parent_vhd
            snapshot
    """
    #TODO(sirp): we need to timeout this req after a while

    def _poll_vhds():
        scan_sr(session, instance_id, sr_ref)
        parent_uuid = get_vhd_parent_uuid(session, vdi_ref)
        if original_parent_uuid and (parent_uuid != original_parent_uuid):
            logging.debug(
                _("Parent %s doesn't match original parent %s, "
                  "waiting for coalesce..."),
                parent_uuid, original_parent_uuid)
        else:
            done.send(parent_uuid)
 
    done = event.Event()
    loop = utils.LoopingCall(_poll_vhds)
    loop.start(FLAGS.xenapi_vhd_coalesce_poll_interval, now=True)
    parent_uuid = done.wait()
    loop.stop()
    return parent_uuid
<|MERGE_RESOLUTION|>--- conflicted
+++ resolved
@@ -24,11 +24,8 @@
 import urllib
 from xml.dom import minidom
 
-<<<<<<< HEAD
 from eventlet import event
-=======
 from nova import exception
->>>>>>> 75e2cbec
 from nova import flags
 from nova.auth.manager import AuthManager
 from nova.compute import instance_types
@@ -249,13 +246,7 @@
         if use_sr:
             args['add_partition'] = 'true'
         task = session.async_call_plugin('objectstore', fn, args)
-<<<<<<< HEAD
         uuid = session.wait_for_task(instance_id, task)
-=======
-        #FIXME(armando): find a solution to missing instance_id
-        #with Josh Kearney
-        uuid = session.wait_for_task(0, task)
->>>>>>> 75e2cbec
         return uuid
 
     @classmethod
