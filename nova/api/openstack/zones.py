--- conflicted
+++ resolved
@@ -55,12 +55,6 @@
         # Ask the ZoneManager in the Scheduler for most recent data,
         # or fall-back to the database ...
         items = api.get_zone_list(req.environ['nova.context'])
-<<<<<<< HEAD
-=======
-        if not items:
-            items = db.zone_get_all(req.environ['nova.context'])
-
->>>>>>> 0d42b309
         items = common.limited(items, req)
         items = [_scrub_zone(item) for item in items]
         return dict(zones=items)
@@ -76,13 +70,8 @@
         zone = dict(name=FLAGS.zone_name)
         caps = FLAGS.zone_capabilities
         for cap in caps:
-<<<<<<< HEAD
-            key_values = cap.split('=')
-            zone[key_values[0]] = key_values[1]
-=======
             key, value = cap.split('=')
             zone[key] = value
->>>>>>> 0d42b309
         for item, (min_value, max_value) in items.iteritems():
             zone[item] = "%s,%s" % (min_value, max_value)
         return dict(zone=zone)
