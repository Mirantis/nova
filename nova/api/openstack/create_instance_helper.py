--- conflicted
+++ resolved
@@ -302,9 +302,8 @@
     and personality attributes
     """
 
-<<<<<<< HEAD
     metadata_deserializer = common.MetadataXMLDeserializer()
-=======
+
     def action(self, string):
         dom = minidom.parseString(string)
         action_node = dom.childNodes[0]
@@ -335,7 +334,6 @@
         metadata_node = self.find_first_child_named(node, 'metadata')
         data['metadata'] = self.extract_metadata(metadata_node)
         return data
->>>>>>> e2770a45
 
     def create(self, string):
         """Deserialize an xml-formatted server create request"""
