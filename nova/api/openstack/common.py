# vim: tabstop=4 shiftwidth=4 softtabstop=4

# Copyright 2010 OpenStack LLC.
# All Rights Reserved.
#
#    Licensed under the Apache License, Version 2.0 (the "License"); you may
#    not use this file except in compliance with the License. You may obtain
#    a copy of the License at
#
#         http://www.apache.org/licenses/LICENSE-2.0
#
#    Unless required by applicable law or agreed to in writing, software
#    distributed under the License is distributed on an "AS IS" BASIS, WITHOUT
#    WARRANTIES OR CONDITIONS OF ANY KIND, either express or implied. See the
#    License for the specific language governing permissions and limitations
#    under the License.

import re
from urlparse import urlparse

import webob

from nova import exception
from nova import flags
from nova import log as logging
<<<<<<< HEAD
from nova import utils
from nova import wsgi
=======
>>>>>>> dcb0d38a


LOG = logging.getLogger('nova.api.openstack.common')
FLAGS = flags.FLAGS


XML_NS_V10 = 'http://docs.rackspacecloud.com/servers/api/v1.0'
XML_NS_V11 = 'http://docs.openstack.org/compute/api/v1.1'


def get_pagination_params(request):
    """Return marker, limit tuple from request.

    :param request: `wsgi.Request` possibly containing 'marker' and 'limit'
                    GET variables. 'marker' is the id of the last element
                    the client has seen, and 'limit' is the maximum number
                    of items to return. If 'limit' is not specified, 0, or
                    > max_limit, we default to max_limit. Negative values
                    for either marker or limit will cause
                    exc.HTTPBadRequest() exceptions to be raised.

    """
    try:
        marker = int(request.GET.get('marker', 0))
    except ValueError:
        raise webob.exc.HTTPBadRequest(_('marker param must be an integer'))

    try:
        limit = int(request.GET.get('limit', 0))
    except ValueError:
        raise webob.exc.HTTPBadRequest(_('limit param must be an integer'))

    if limit < 0:
        raise webob.exc.HTTPBadRequest(_('limit param must be positive'))

    if marker < 0:
        raise webob.exc.HTTPBadRequest(_('marker param must be positive'))

    return(marker, limit)


def limited(items, request, max_limit=FLAGS.osapi_max_limit):
    """
    Return a slice of items according to requested offset and limit.

    @param items: A sliceable entity
    @param request: `wsgi.Request` possibly containing 'offset' and 'limit'
                    GET variables. 'offset' is where to start in the list,
                    and 'limit' is the maximum number of items to return. If
                    'limit' is not specified, 0, or > max_limit, we default
                    to max_limit. Negative values for either offset or limit
                    will cause exc.HTTPBadRequest() exceptions to be raised.
    @kwarg max_limit: The maximum number of items to return from 'items'
    """
    try:
        offset = int(request.GET.get('offset', 0))
    except ValueError:
        raise webob.exc.HTTPBadRequest(_('offset param must be an integer'))

    try:
        limit = int(request.GET.get('limit', max_limit))
    except ValueError:
        raise webob.exc.HTTPBadRequest(_('limit param must be an integer'))

    if limit < 0:
        raise webob.exc.HTTPBadRequest(_('limit param must be positive'))

    if offset < 0:
        raise webob.exc.HTTPBadRequest(_('offset param must be positive'))

    limit = min(max_limit, limit or max_limit)
    range_end = offset + limit
    return items[offset:range_end]


def limited_by_marker(items, request, max_limit=FLAGS.osapi_max_limit):
    """Return a slice of items according to the requested marker and limit."""
    (marker, limit) = get_pagination_params(request)

    if limit == 0:
        limit = max_limit

    limit = min(max_limit, limit)
    start_index = 0
    if marker:
        start_index = -1
        for i, item in enumerate(items):
            if item['id'] == marker:
                start_index = i + 1
                break
        if start_index < 0:
            raise webob.exc.HTTPBadRequest(_('marker [%s] not found' % marker))
    range_end = start_index + limit
    return items[start_index:range_end]


def get_id_from_href(href):
    """Return the id portion of a url as an int.

    Given: 'http://www.foo.com/bar/123?q=4'
    Returns: 123

    In order to support local hrefs, the href argument can be just an id:
    Given: '123'
    Returns: 123

    """
    if re.match(r'\d+$', str(href)):
        return int(href)
    try:
        return int(urlparse(href).path.split('/')[-1])
    except:
        LOG.debug(_("Error extracting id from href: %s") % href)
        raise webob.exc.HTTPBadRequest(_('could not parse id from href'))<|MERGE_RESOLUTION|>--- conflicted
+++ resolved
@@ -23,11 +23,6 @@
 from nova import exception
 from nova import flags
 from nova import log as logging
-<<<<<<< HEAD
-from nova import utils
-from nova import wsgi
-=======
->>>>>>> dcb0d38a
 
 
 LOG = logging.getLogger('nova.api.openstack.common')
