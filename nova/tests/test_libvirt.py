--- conflicted
+++ resolved
@@ -719,7 +719,6 @@
         db.volume_destroy(self.context, volume_ref['id'])
         db.instance_destroy(self.context, instance_ref['id'])
 
-<<<<<<< HEAD
     def test_pre_block_migration_works_correctly(self):
         """Confirms pre_block_migration works correctly."""
 
@@ -809,9 +808,6 @@
 
         db.instance_destroy(self.context, instance_ref['id'])
 
-    @test.skip_test("test needs rewrite: instance no longer has mac_address")
-=======
->>>>>>> bdcfaa5b
     def test_spawn_with_network_info(self):
         # Skip if non-libvirt environment
         if not self.lazy_load_library_exists():
