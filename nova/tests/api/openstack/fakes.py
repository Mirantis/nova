--- conflicted
+++ resolved
@@ -34,12 +34,8 @@
 import nova.api.openstack.auth
 from nova.api import openstack
 from nova.api.openstack import auth
-<<<<<<< HEAD
-from nova.api.openstack import ratelimiting
 from nova.api.openstack import versions
-=======
 from nova.api.openstack import limits
->>>>>>> e40d692c
 from nova.auth.manager import User, Project
 from nova.image import glance
 from nova.image import local
