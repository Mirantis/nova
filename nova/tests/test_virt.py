# vim: tabstop=4 shiftwidth=4 softtabstop=4
#
#    Copyright 2010 OpenStack LLC
#
#    Licensed under the Apache License, Version 2.0 (the "License"); you may
#    not use this file except in compliance with the License. You may obtain
#    a copy of the License at
#
#         http://www.apache.org/licenses/LICENSE-2.0
#
#    Unless required by applicable law or agreed to in writing, software
#    distributed under the License is distributed on an "AS IS" BASIS, WITHOUT
#    WARRANTIES OR CONDITIONS OF ANY KIND, either express or implied. See the
#    License for the specific language governing permissions and limitations
#    under the License.

import eventlet
import mox
import os
import re
import sys

from xml.etree.ElementTree import fromstring as xml_to_tree
from xml.dom.minidom import parseString as xml_to_dom

from nova import context
from nova import db
from nova import exception
from nova import flags
from nova import test
from nova import utils
from nova.api.ec2 import cloud
from nova.auth import manager
from nova.compute import manager as compute_manager
from nova.compute import power_state
from nova.db.sqlalchemy import models
from nova.virt.libvirt import connection
from nova.virt.libvirt import firewall

libvirt = None
FLAGS = flags.FLAGS
flags.DECLARE('instances_path', 'nova.compute.manager')


def _concurrency(wait, done, target):
    wait.wait()
    done.send()


class CacheConcurrencyTestCase(test.TestCase):
    def setUp(self):
        super(CacheConcurrencyTestCase, self).setUp()

        def fake_exists(fname):
            basedir = os.path.join(FLAGS.instances_path, '_base')
            if fname == basedir:
                return True
            return False

        def fake_execute(*args, **kwargs):
            pass

        self.stubs.Set(os.path, 'exists', fake_exists)
        self.stubs.Set(utils, 'execute', fake_execute)

    def test_same_fname_concurrency(self):
        """Ensures that the same fname cache runs at a sequentially"""
        conn = connection.LibvirtConnection
        wait1 = eventlet.event.Event()
        done1 = eventlet.event.Event()
        eventlet.spawn(conn._cache_image, _concurrency,
                       'target', 'fname', False, wait1, done1)
        wait2 = eventlet.event.Event()
        done2 = eventlet.event.Event()
        eventlet.spawn(conn._cache_image, _concurrency,
                       'target', 'fname', False, wait2, done2)
        wait2.send()
        eventlet.sleep(0)
        try:
            self.assertFalse(done2.ready())
        finally:
            wait1.send()
        done1.wait()
        eventlet.sleep(0)
        self.assertTrue(done2.ready())

    def test_different_fname_concurrency(self):
        """Ensures that two different fname caches are concurrent"""
        conn = connection.LibvirtConnection
        wait1 = eventlet.event.Event()
        done1 = eventlet.event.Event()
        eventlet.spawn(conn._cache_image, _concurrency,
                       'target', 'fname2', False, wait1, done1)
        wait2 = eventlet.event.Event()
        done2 = eventlet.event.Event()
        eventlet.spawn(conn._cache_image, _concurrency,
                       'target', 'fname1', False, wait2, done2)
        wait2.send()
        eventlet.sleep(0)
        try:
            self.assertTrue(done2.ready())
        finally:
            wait1.send()
            eventlet.sleep(0)


class LibvirtConnTestCase(test.TestCase):
    def setUp(self):
        super(LibvirtConnTestCase, self).setUp()
        connection._late_load_cheetah()
        self.flags(fake_call=True)
        self.manager = manager.AuthManager()

        try:
            pjs = self.manager.get_projects()
            pjs = [p for p in pjs if p.name == 'fake']
            if 0 != len(pjs):
                self.manager.delete_project(pjs[0])

            users = self.manager.get_users()
            users = [u for u in users if u.name == 'fake']
            if 0 != len(users):
                self.manager.delete_user(users[0])
        except Exception, e:
            pass

        users = self.manager.get_users()
        self.user = self.manager.create_user('fake', 'fake', 'fake',
                                             admin=True)
        self.project = self.manager.create_project('fake', 'fake', 'fake')
        self.network = utils.import_object(FLAGS.network_manager)
        self.context = context.get_admin_context()
        FLAGS.instances_path = ''
        self.call_libvirt_dependant_setup = False

    test_ip = '10.11.12.13'
    test_instance = {'memory_kb':     '1024000',
                     'basepath':      '/some/path',
                     'bridge_name':   'br100',
                     'mac_address':   '02:12:34:46:56:67',
                     'vcpus':         2,
                     'project_id':    'fake',
                     'bridge':        'br101',
                     'instance_type_id': '5'}  # m1.small

    def lazy_load_library_exists(self):
        """check if libvirt is available."""
        # try to connect libvirt. if fail, skip test.
        try:
            import libvirt
            import libxml2
        except ImportError:
            return False
        global libvirt
        libvirt = __import__('libvirt')
        connection.libvirt = __import__('libvirt')
        connection.libxml2 = __import__('libxml2')
        return True

    def create_fake_libvirt_mock(self, **kwargs):
        """Defining mocks for LibvirtConnection(libvirt is not used)."""

        # A fake libvirt.virConnect
        class FakeLibvirtConnection(object):
            pass

        # A fake connection.IptablesFirewallDriver
        class FakeIptablesFirewallDriver(object):

            def __init__(self, **kwargs):
                pass

            def setattr(self, key, val):
                self.__setattr__(key, val)

        # Creating mocks
        fake = FakeLibvirtConnection()
        fakeip = FakeIptablesFirewallDriver
        # Customizing above fake if necessary
        for key, val in kwargs.items():
            fake.__setattr__(key, val)

        # Inevitable mocks for connection.LibvirtConnection
        self.mox.StubOutWithMock(connection.utils, 'import_class')
        connection.utils.import_class(mox.IgnoreArg()).AndReturn(fakeip)
        self.mox.StubOutWithMock(connection.LibvirtConnection, '_conn')
        connection.LibvirtConnection._conn = fake

    def create_service(self, **kwargs):
        service_ref = {'host': kwargs.get('host', 'dummy'),
                       'binary': 'nova-compute',
                       'topic': 'compute',
                       'report_count': 0,
                       'availability_zone': 'zone'}

        return db.service_create(context.get_admin_context(), service_ref)

    def test_xml_and_uri_no_ramdisk_no_kernel(self):
        instance_data = dict(self.test_instance)
        self._check_xml_and_uri(instance_data,
                                expect_kernel=False, expect_ramdisk=False)

    def test_xml_and_uri_no_ramdisk(self):
        instance_data = dict(self.test_instance)
        instance_data['kernel_id'] = 'aki-deadbeef'
        self._check_xml_and_uri(instance_data,
                                expect_kernel=True, expect_ramdisk=False)

    def test_xml_and_uri_no_kernel(self):
        instance_data = dict(self.test_instance)
        instance_data['ramdisk_id'] = 'ari-deadbeef'
        self._check_xml_and_uri(instance_data,
                                expect_kernel=False, expect_ramdisk=False)

    def test_xml_and_uri(self):
        instance_data = dict(self.test_instance)
        instance_data['ramdisk_id'] = 'ari-deadbeef'
        instance_data['kernel_id'] = 'aki-deadbeef'
        self._check_xml_and_uri(instance_data,
                                expect_kernel=True, expect_ramdisk=True)

    def test_xml_and_uri_rescue(self):
        instance_data = dict(self.test_instance)
        instance_data['ramdisk_id'] = 'ari-deadbeef'
        instance_data['kernel_id'] = 'aki-deadbeef'
        self._check_xml_and_uri(instance_data, expect_kernel=True,
                                expect_ramdisk=True, rescue=True)

    def test_lxc_container_and_uri(self):
        instance_data = dict(self.test_instance)
        self._check_xml_and_container(instance_data)

    def _check_xml_and_container(self, instance):
        user_context = context.RequestContext(project=self.project,
                                              user=self.user)
        instance_ref = db.instance_create(user_context, instance)
        host = self.network.get_network_host(user_context.elevated())
        network_ref = db.project_get_network(context.get_admin_context(),
                                             self.project.id)

        fixed_ip = {'address': self.test_ip,
                    'network_id': network_ref['id']}

        ctxt = context.get_admin_context()
        fixed_ip_ref = db.fixed_ip_create(ctxt, fixed_ip)
        db.fixed_ip_update(ctxt, self.test_ip,
                                 {'allocated': True,
                                  'instance_id': instance_ref['id']})

        self.flags(libvirt_type='lxc')
        conn = connection.LibvirtConnection(True)

        uri = conn.get_uri()
        self.assertEquals(uri, 'lxc:///')

        xml = conn.to_xml(instance_ref)
        tree = xml_to_tree(xml)

        check = [
        (lambda t: t.find('.').get('type'), 'lxc'),
        (lambda t: t.find('./os/type').text, 'exe'),
        (lambda t: t.find('./devices/filesystem/target').get('dir'), '/')]

        for i, (check, expected_result) in enumerate(check):
            self.assertEqual(check(tree),
                             expected_result,
                             '%s failed common check %d' % (xml, i))

        target = tree.find('./devices/filesystem/source').get('dir')
        self.assertTrue(len(target) > 0)

    def _check_xml_and_uri(self, instance, expect_ramdisk, expect_kernel,
                           rescue=False):
        user_context = context.RequestContext(project=self.project,
                                              user=self.user)
        instance_ref = db.instance_create(user_context, instance)
        host = self.network.get_network_host(user_context.elevated())
        network_ref = db.project_get_network(context.get_admin_context(),
                                             self.project.id)

        fixed_ip = {'address':    self.test_ip,
                    'network_id': network_ref['id']}

        ctxt = context.get_admin_context()
        fixed_ip_ref = db.fixed_ip_create(ctxt, fixed_ip)
        db.fixed_ip_update(ctxt, self.test_ip,
                                 {'allocated':   True,
                                  'instance_id': instance_ref['id']})

        type_uri_map = {'qemu': ('qemu:///system',
                             [(lambda t: t.find('.').get('type'), 'qemu'),
                              (lambda t: t.find('./os/type').text, 'hvm'),
                              (lambda t: t.find('./devices/emulator'), None)]),
                        'kvm': ('qemu:///system',
                             [(lambda t: t.find('.').get('type'), 'kvm'),
                              (lambda t: t.find('./os/type').text, 'hvm'),
                              (lambda t: t.find('./devices/emulator'), None)]),
                        'uml': ('uml:///system',
                             [(lambda t: t.find('.').get('type'), 'uml'),
                              (lambda t: t.find('./os/type').text, 'uml')]),
                        'xen': ('xen:///',
                             [(lambda t: t.find('.').get('type'), 'xen'),
                              (lambda t: t.find('./os/type').text, 'linux')]),
                              }

        for hypervisor_type in ['qemu', 'kvm', 'xen']:
            check_list = type_uri_map[hypervisor_type][1]

            if rescue:
                check = (lambda t: t.find('./os/kernel').text.split('/')[1],
                         'kernel.rescue')
                check_list.append(check)
                check = (lambda t: t.find('./os/initrd').text.split('/')[1],
                         'ramdisk.rescue')
                check_list.append(check)
            else:
                if expect_kernel:
                    check = (lambda t: t.find('./os/kernel').text.split(
                        '/')[1], 'kernel')
                else:
                    check = (lambda t: t.find('./os/kernel'), None)
                check_list.append(check)

                if expect_ramdisk:
                    check = (lambda t: t.find('./os/initrd').text.split(
                        '/')[1], 'ramdisk')
                else:
                    check = (lambda t: t.find('./os/initrd'), None)
                check_list.append(check)

        common_checks = [
            (lambda t: t.find('.').tag, 'domain'),
            (lambda t: t.find(
                './devices/interface/filterref/parameter').get('name'), 'IP'),
            (lambda t: t.find(
                './devices/interface/filterref/parameter').get(
                    'value'), '10.11.12.13'),
            (lambda t: t.findall(
                './devices/interface/filterref/parameter')[1].get(
                    'name'), 'DHCPSERVER'),
            (lambda t: t.findall(
                './devices/interface/filterref/parameter')[1].get(
                    'value'), '10.0.0.1'),
            (lambda t: t.find('./devices/serial/source').get(
                'path').split('/')[1], 'console.log'),
            (lambda t: t.find('./memory').text, '2097152')]
        if rescue:
            common_checks += [
                (lambda t: t.findall('./devices/disk/source')[0].get(
                    'file').split('/')[1], 'disk.rescue'),
                (lambda t: t.findall('./devices/disk/source')[1].get(
                    'file').split('/')[1], 'disk')]
        else:
            common_checks += [(lambda t: t.findall(
                './devices/disk/source')[0].get('file').split('/')[1],
                               'disk')]
            common_checks += [(lambda t: t.findall(
                './devices/disk/source')[1].get('file').split('/')[1],
                               'disk.local')]

        for (libvirt_type, (expected_uri, checks)) in type_uri_map.iteritems():
            FLAGS.libvirt_type = libvirt_type
            conn = connection.LibvirtConnection(True)

            uri = conn.get_uri()
            self.assertEquals(uri, expected_uri)

            xml = conn.to_xml(instance_ref, rescue)
            tree = xml_to_tree(xml)
            for i, (check, expected_result) in enumerate(checks):
                self.assertEqual(check(tree),
                                 expected_result,
                                 '%s failed check %d' % (xml, i))

            for i, (check, expected_result) in enumerate(common_checks):
                self.assertEqual(check(tree),
                                 expected_result,
                                 '%s failed common check %d' % (xml, i))

        # This test is supposed to make sure we don't
        # override a specifically set uri
        #
        # Deliberately not just assigning this string to FLAGS.libvirt_uri and
        # checking against that later on. This way we make sure the
        # implementation doesn't fiddle around with the FLAGS.
        testuri = 'something completely different'
        FLAGS.libvirt_uri = testuri
        for (libvirt_type, (expected_uri, checks)) in type_uri_map.iteritems():
            FLAGS.libvirt_type = libvirt_type
            conn = connection.LibvirtConnection(True)
            uri = conn.get_uri()
            self.assertEquals(uri, testuri)
        db.instance_destroy(user_context, instance_ref['id'])

    def test_update_available_resource_works_correctly(self):
        """Confirm compute_node table is updated successfully."""
        org_path = FLAGS.instances_path = ''
        FLAGS.instances_path = '.'

        # Prepare mocks
        def getVersion():
            return 12003

        def getType():
            return 'qemu'

        def listDomainsID():
            return []

        service_ref = self.create_service(host='dummy')
        self.create_fake_libvirt_mock(getVersion=getVersion,
                                      getType=getType,
                                      listDomainsID=listDomainsID)
        self.mox.StubOutWithMock(connection.LibvirtConnection,
                                 'get_cpu_info')
        connection.LibvirtConnection.get_cpu_info().AndReturn('cpuinfo')

        # Start test
        self.mox.ReplayAll()
        conn = connection.LibvirtConnection(False)
        conn.update_available_resource(self.context, 'dummy')
        service_ref = db.service_get(self.context, service_ref['id'])
        compute_node = service_ref['compute_node'][0]

        if sys.platform.upper() == 'LINUX2':
            self.assertTrue(compute_node['vcpus'] >= 0)
            self.assertTrue(compute_node['memory_mb'] > 0)
            self.assertTrue(compute_node['local_gb'] > 0)
            self.assertTrue(compute_node['vcpus_used'] == 0)
            self.assertTrue(compute_node['memory_mb_used'] > 0)
            self.assertTrue(compute_node['local_gb_used'] > 0)
            self.assertTrue(len(compute_node['hypervisor_type']) > 0)
            self.assertTrue(compute_node['hypervisor_version'] > 0)
        else:
            self.assertTrue(compute_node['vcpus'] >= 0)
            self.assertTrue(compute_node['memory_mb'] == 0)
            self.assertTrue(compute_node['local_gb'] > 0)
            self.assertTrue(compute_node['vcpus_used'] == 0)
            self.assertTrue(compute_node['memory_mb_used'] == 0)
            self.assertTrue(compute_node['local_gb_used'] > 0)
            self.assertTrue(len(compute_node['hypervisor_type']) > 0)
            self.assertTrue(compute_node['hypervisor_version'] > 0)

        db.service_destroy(self.context, service_ref['id'])
        FLAGS.instances_path = org_path

    def test_update_resource_info_no_compute_record_found(self):
        """Raise exception if no recorde found on services table."""
        org_path = FLAGS.instances_path = ''
        FLAGS.instances_path = '.'
        self.create_fake_libvirt_mock()

        self.mox.ReplayAll()
<<<<<<< HEAD
        conn = connection.LibvirtConnection(False)
        self.assertRaises(exception.Invalid,
=======
        conn = libvirt_conn.LibvirtConnection(False)
        self.assertRaises(exception.ComputeServiceUnavailable,
>>>>>>> 7e01d47e
                          conn.update_available_resource,
                          self.context, 'dummy')

        FLAGS.instances_path = org_path

    def test_ensure_filtering_rules_for_instance_timeout(self):
        """ensure_filtering_fules_for_instance() finishes with timeout."""
        # Skip if non-libvirt environment
        if not self.lazy_load_library_exists():
            return

        # Preparing mocks
        def fake_none(self):
            return

        def fake_raise(self):
            raise libvirt.libvirtError('ERR')

        class FakeTime(object):
            def __init__(self):
                self.counter = 0

            def sleep(self, t):
                self.counter += t

        fake_timer = FakeTime()

        self.create_fake_libvirt_mock()
        instance_ref = db.instance_create(self.context, self.test_instance)

        # Start test
        self.mox.ReplayAll()
        try:
            conn = connection.LibvirtConnection(False)
            conn.firewall_driver.setattr('setup_basic_filtering', fake_none)
            conn.firewall_driver.setattr('prepare_instance_filter', fake_none)
            conn.firewall_driver.setattr('instance_filter_exists', fake_none)
            conn.ensure_filtering_rules_for_instance(instance_ref,
                                                     time=fake_timer)
        except exception.Error, e:
            c1 = (0 <= e.message.find('Timeout migrating for'))
        self.assertTrue(c1)

        self.assertEqual(29, fake_timer.counter, "Didn't wait the expected "
                                                 "amount of time")

        db.instance_destroy(self.context, instance_ref['id'])

    def test_live_migration_raises_exception(self):
        """Confirms recover method is called when exceptions are raised."""
        # Skip if non-libvirt environment
        if not self.lazy_load_library_exists():
            return

        # Preparing data
        self.compute = utils.import_object(FLAGS.compute_manager)
        instance_dict = {'host': 'fake', 'state': power_state.RUNNING,
                         'state_description': 'running'}
        instance_ref = db.instance_create(self.context, self.test_instance)
        instance_ref = db.instance_update(self.context, instance_ref['id'],
                                          instance_dict)
        vol_dict = {'status': 'migrating', 'size': 1}
        volume_ref = db.volume_create(self.context, vol_dict)
        db.volume_attached(self.context, volume_ref['id'], instance_ref['id'],
                           '/dev/fake')

        # Preparing mocks
        vdmock = self.mox.CreateMock(libvirt.virDomain)
        self.mox.StubOutWithMock(vdmock, "migrateToURI")
        vdmock.migrateToURI(FLAGS.live_migration_uri % 'dest',
                            mox.IgnoreArg(),
                            None, FLAGS.live_migration_bandwidth).\
                            AndRaise(libvirt.libvirtError('ERR'))

        def fake_lookup(instance_name):
            if instance_name == instance_ref.name:
                return vdmock

        self.create_fake_libvirt_mock(lookupByName=fake_lookup)

        # Start test
        self.mox.ReplayAll()
        conn = connection.LibvirtConnection(False)
        self.assertRaises(libvirt.libvirtError,
                      conn._live_migration,
                      self.context, instance_ref, 'dest', '',
                      self.compute.recover_live_migration)

        instance_ref = db.instance_get(self.context, instance_ref['id'])
        self.assertTrue(instance_ref['state_description'] == 'running')
        self.assertTrue(instance_ref['state'] == power_state.RUNNING)
        volume_ref = db.volume_get(self.context, volume_ref['id'])
        self.assertTrue(volume_ref['status'] == 'in-use')

        db.volume_destroy(self.context, volume_ref['id'])
        db.instance_destroy(self.context, instance_ref['id'])

    def tearDown(self):
        self.manager.delete_project(self.project)
        self.manager.delete_user(self.user)
        super(LibvirtConnTestCase, self).tearDown()


class IptablesFirewallTestCase(test.TestCase):
    def setUp(self):
        super(IptablesFirewallTestCase, self).setUp()

        self.manager = manager.AuthManager()
        self.user = self.manager.create_user('fake', 'fake', 'fake',
                                             admin=True)
        self.project = self.manager.create_project('fake', 'fake', 'fake')
        self.context = context.RequestContext('fake', 'fake')
        self.network = utils.import_object(FLAGS.network_manager)

        class FakeLibvirtConnection(object):
            pass
        self.fake_libvirt_connection = FakeLibvirtConnection()
        self.fw = firewall.IptablesFirewallDriver(
                      get_connection=lambda: self.fake_libvirt_connection)

    def tearDown(self):
        self.manager.delete_project(self.project)
        self.manager.delete_user(self.user)
        super(IptablesFirewallTestCase, self).tearDown()

    in_nat_rules = [
      '# Generated by iptables-save v1.4.10 on Sat Feb 19 00:03:19 2011',
      '*nat',
      ':PREROUTING ACCEPT [1170:189210]',
      ':INPUT ACCEPT [844:71028]',
      ':OUTPUT ACCEPT [5149:405186]',
      ':POSTROUTING ACCEPT [5063:386098]',
    ]

    in_filter_rules = [
      '# Generated by iptables-save v1.4.4 on Mon Dec  6 11:54:13 2010',
      '*filter',
      ':INPUT ACCEPT [969615:281627771]',
      ':FORWARD ACCEPT [0:0]',
      ':OUTPUT ACCEPT [915599:63811649]',
      ':nova-block-ipv4 - [0:0]',
      '-A INPUT -i virbr0 -p tcp -m tcp --dport 67 -j ACCEPT ',
      '-A FORWARD -d 192.168.122.0/24 -o virbr0 -m state --state RELATED'
      ',ESTABLISHED -j ACCEPT ',
      '-A FORWARD -s 192.168.122.0/24 -i virbr0 -j ACCEPT ',
      '-A FORWARD -i virbr0 -o virbr0 -j ACCEPT ',
      '-A FORWARD -o virbr0 -j REJECT --reject-with icmp-port-unreachable ',
      '-A FORWARD -i virbr0 -j REJECT --reject-with icmp-port-unreachable ',
      'COMMIT',
      '# Completed on Mon Dec  6 11:54:13 2010',
    ]

    in6_filter_rules = [
      '# Generated by ip6tables-save v1.4.4 on Tue Jan 18 23:47:56 2011',
      '*filter',
      ':INPUT ACCEPT [349155:75810423]',
      ':FORWARD ACCEPT [0:0]',
      ':OUTPUT ACCEPT [349256:75777230]',
      'COMMIT',
      '# Completed on Tue Jan 18 23:47:56 2011',
    ]

    def test_static_filters(self):
        instance_ref = db.instance_create(self.context,
                                          {'user_id': 'fake',
                                          'project_id': 'fake',
                                          'mac_address': '56:12:12:12:12:12',
                                          'instance_type_id': 1})
        ip = '10.11.12.13'

        network_ref = db.project_get_network(self.context,
                                             'fake')

        fixed_ip = {'address': ip,
                    'network_id': network_ref['id']}

        admin_ctxt = context.get_admin_context()
        db.fixed_ip_create(admin_ctxt, fixed_ip)
        db.fixed_ip_update(admin_ctxt, ip, {'allocated': True,
                                            'instance_id': instance_ref['id']})

        secgroup = db.security_group_create(admin_ctxt,
                                            {'user_id': 'fake',
                                             'project_id': 'fake',
                                             'name': 'testgroup',
                                             'description': 'test group'})

        db.security_group_rule_create(admin_ctxt,
                                      {'parent_group_id': secgroup['id'],
                                       'protocol': 'icmp',
                                       'from_port': -1,
                                       'to_port': -1,
                                       'cidr': '192.168.11.0/24'})

        db.security_group_rule_create(admin_ctxt,
                                      {'parent_group_id': secgroup['id'],
                                       'protocol': 'icmp',
                                       'from_port': 8,
                                       'to_port': -1,
                                       'cidr': '192.168.11.0/24'})

        db.security_group_rule_create(admin_ctxt,
                                      {'parent_group_id': secgroup['id'],
                                       'protocol': 'tcp',
                                       'from_port': 80,
                                       'to_port': 81,
                                       'cidr': '192.168.10.0/24'})

        db.instance_add_security_group(admin_ctxt, instance_ref['id'],
                                       secgroup['id'])
        instance_ref = db.instance_get(admin_ctxt, instance_ref['id'])

#        self.fw.add_instance(instance_ref)
        def fake_iptables_execute(*cmd, **kwargs):
            process_input = kwargs.get('process_input', None)
            if cmd == ('sudo', 'ip6tables-save', '-t', 'filter'):
                return '\n'.join(self.in6_filter_rules), None
            if cmd == ('sudo', 'iptables-save', '-t', 'filter'):
                return '\n'.join(self.in_filter_rules), None
            if cmd == ('sudo', 'iptables-save', '-t', 'nat'):
                return '\n'.join(self.in_nat_rules), None
            if cmd == ('sudo', 'iptables-restore'):
                lines = process_input.split('\n')
                if '*filter' in lines:
                    self.out_rules = lines
                return '', ''
            if cmd == ('sudo', 'ip6tables-restore'):
                lines = process_input.split('\n')
                if '*filter' in lines:
                    self.out6_rules = lines
                return '', ''
            print cmd, kwargs

        from nova.network import linux_net
        linux_net.iptables_manager.execute = fake_iptables_execute

        self.fw.prepare_instance_filter(instance_ref)
        self.fw.apply_instance_filter(instance_ref)

        in_rules = filter(lambda l: not l.startswith('#'),
                          self.in_filter_rules)
        for rule in in_rules:
            if not 'nova' in rule:
                self.assertTrue(rule in self.out_rules,
                                'Rule went missing: %s' % rule)

        instance_chain = None
        for rule in self.out_rules:
            # This is pretty crude, but it'll do for now
            if '-d 10.11.12.13 -j' in rule:
                instance_chain = rule.split(' ')[-1]
                break
        self.assertTrue(instance_chain, "The instance chain wasn't added")

        security_group_chain = None
        for rule in self.out_rules:
            # This is pretty crude, but it'll do for now
            if '-A %s -j' % instance_chain in rule:
                security_group_chain = rule.split(' ')[-1]
                break
        self.assertTrue(security_group_chain,
                        "The security group chain wasn't added")

        regex = re.compile('-A .* -p icmp -s 192.168.11.0/24 -j ACCEPT')
        self.assertTrue(len(filter(regex.match, self.out_rules)) > 0,
                        "ICMP acceptance rule wasn't added")

        regex = re.compile('-A .* -p icmp -s 192.168.11.0/24 -m icmp '
                           '--icmp-type 8 -j ACCEPT')
        self.assertTrue(len(filter(regex.match, self.out_rules)) > 0,
                        "ICMP Echo Request acceptance rule wasn't added")

        regex = re.compile('-A .* -p tcp -s 192.168.10.0/24 -m multiport '
                           '--dports 80:81 -j ACCEPT')
        self.assertTrue(len(filter(regex.match, self.out_rules)) > 0,
                        "TCP port 80/81 acceptance rule wasn't added")
        db.instance_destroy(admin_ctxt, instance_ref['id'])


class NWFilterTestCase(test.TestCase):
    def setUp(self):
        super(NWFilterTestCase, self).setUp()

        class Mock(object):
            pass

        self.manager = manager.AuthManager()
        self.user = self.manager.create_user('fake', 'fake', 'fake',
                                             admin=True)
        self.project = self.manager.create_project('fake', 'fake', 'fake')
        self.context = context.RequestContext(self.user, self.project)

        self.fake_libvirt_connection = Mock()

        self.fw = firewall.NWFilterFirewall(
                                         lambda: self.fake_libvirt_connection)

    def tearDown(self):
        self.manager.delete_project(self.project)
        self.manager.delete_user(self.user)
        super(NWFilterTestCase, self).tearDown()

    def test_cidr_rule_nwfilter_xml(self):
        cloud_controller = cloud.CloudController()
        cloud_controller.create_security_group(self.context,
                                               'testgroup',
                                               'test group description')
        cloud_controller.authorize_security_group_ingress(self.context,
                                                          'testgroup',
                                                          from_port='80',
                                                          to_port='81',
                                                          ip_protocol='tcp',
                                                          cidr_ip='0.0.0.0/0')

        security_group = db.security_group_get_by_name(self.context,
                                                       'fake',
                                                       'testgroup')

        xml = self.fw.security_group_to_nwfilter_xml(security_group.id)

        dom = xml_to_dom(xml)
        self.assertEqual(dom.firstChild.tagName, 'filter')

        rules = dom.getElementsByTagName('rule')
        self.assertEqual(len(rules), 1)

        # It's supposed to allow inbound traffic.
        self.assertEqual(rules[0].getAttribute('action'), 'accept')
        self.assertEqual(rules[0].getAttribute('direction'), 'in')

        # Must be lower priority than the base filter (which blocks everything)
        self.assertTrue(int(rules[0].getAttribute('priority')) < 1000)

        ip_conditions = rules[0].getElementsByTagName('tcp')
        self.assertEqual(len(ip_conditions), 1)
        self.assertEqual(ip_conditions[0].getAttribute('srcipaddr'), '0.0.0.0')
        self.assertEqual(ip_conditions[0].getAttribute('srcipmask'), '0.0.0.0')
        self.assertEqual(ip_conditions[0].getAttribute('dstportstart'), '80')
        self.assertEqual(ip_conditions[0].getAttribute('dstportend'), '81')
        self.teardown_security_group()

    def teardown_security_group(self):
        cloud_controller = cloud.CloudController()
        cloud_controller.delete_security_group(self.context, 'testgroup')

    def setup_and_return_security_group(self):
        cloud_controller = cloud.CloudController()
        cloud_controller.create_security_group(self.context,
                                               'testgroup',
                                               'test group description')
        cloud_controller.authorize_security_group_ingress(self.context,
                                                          'testgroup',
                                                          from_port='80',
                                                          to_port='81',
                                                          ip_protocol='tcp',
                                                          cidr_ip='0.0.0.0/0')

        return db.security_group_get_by_name(self.context, 'fake', 'testgroup')

    def test_creates_base_rule_first(self):
        # These come pre-defined by libvirt
        self.defined_filters = ['no-mac-spoofing',
                                'no-ip-spoofing',
                                'no-arp-spoofing',
                                'allow-dhcp-server']

        self.recursive_depends = {}
        for f in self.defined_filters:
            self.recursive_depends[f] = []

        def _filterDefineXMLMock(xml):
            dom = xml_to_dom(xml)
            name = dom.firstChild.getAttribute('name')
            self.recursive_depends[name] = []
            for f in dom.getElementsByTagName('filterref'):
                ref = f.getAttribute('filter')
                self.assertTrue(ref in self.defined_filters,
                                ('%s referenced filter that does ' +
                                'not yet exist: %s') % (name, ref))
                dependencies = [ref] + self.recursive_depends[ref]
                self.recursive_depends[name] += dependencies

            self.defined_filters.append(name)
            return True

        self.fake_libvirt_connection.nwfilterDefineXML = _filterDefineXMLMock

        instance_ref = db.instance_create(self.context,
                                          {'user_id': 'fake',
                                          'project_id': 'fake',
                                          'mac_address': '00:A0:C9:14:C8:29',
                                          'instance_type_id': 1})
        inst_id = instance_ref['id']

        ip = '10.11.12.13'

        network_ref = db.project_get_network(self.context,
                                             'fake')

        fixed_ip = {'address': ip,
                    'network_id': network_ref['id']}

        admin_ctxt = context.get_admin_context()
        db.fixed_ip_create(admin_ctxt, fixed_ip)
        db.fixed_ip_update(admin_ctxt, ip, {'allocated': True,
                                            'instance_id': instance_ref['id']})

        def _ensure_all_called():
            instance_filter = 'nova-instance-%s-%s' % (instance_ref['name'],
                                                       '00A0C914C829')
            secgroup_filter = 'nova-secgroup-%s' % self.security_group['id']
            for required in [secgroup_filter, 'allow-dhcp-server',
                             'no-arp-spoofing', 'no-ip-spoofing',
                             'no-mac-spoofing']:
                self.assertTrue(required in
                                self.recursive_depends[instance_filter],
                                "Instance's filter does not include %s" %
                                required)

        self.security_group = self.setup_and_return_security_group()

        db.instance_add_security_group(self.context, inst_id,
                                       self.security_group.id)
        instance = db.instance_get(self.context, inst_id)

        self.fw.setup_basic_filtering(instance)
        self.fw.prepare_instance_filter(instance)
        self.fw.apply_instance_filter(instance)
        _ensure_all_called()
        self.teardown_security_group()
        db.instance_destroy(admin_ctxt, instance_ref['id'])<|MERGE_RESOLUTION|>--- conflicted
+++ resolved
@@ -451,13 +451,8 @@
         self.create_fake_libvirt_mock()
 
         self.mox.ReplayAll()
-<<<<<<< HEAD
         conn = connection.LibvirtConnection(False)
-        self.assertRaises(exception.Invalid,
-=======
-        conn = libvirt_conn.LibvirtConnection(False)
         self.assertRaises(exception.ComputeServiceUnavailable,
->>>>>>> 7e01d47e
                           conn.update_available_resource,
                           self.context, 'dummy')
 
