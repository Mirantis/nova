# vim: tabstop=4 shiftwidth=4 softtabstop=4

# Copyright 2010 United States Government as represented by the
# Administrator of the National Aeronautics and Space Administration.
# All Rights Reserved.
#
#    Licensed under the Apache License, Version 2.0 (the "License"); you may
#    not use this file except in compliance with the License. You may obtain
#    a copy of the License at
#
#         http://www.apache.org/licenses/LICENSE-2.0
#
#    Unless required by applicable law or agreed to in writing, software
#    distributed under the License is distributed on an "AS IS" BASIS, WITHOUT
#    WARRANTIES OR CONDITIONS OF ANY KIND, either express or implied. See the
#    License for the specific language governing permissions and limitations
#    under the License.

"""
Handles all code relating to instances (guest vms)
"""

import base64
import logging
import os

from twisted.internet import defer

from nova import exception
from nova import flags
from nova import manager
from nova import utils
from nova.compute import power_state


FLAGS = flags.FLAGS
flags.DEFINE_string('instances_path', utils.abspath('../instances'),
                    'where instances are stored on disk')
flags.DEFINE_string('compute_driver', 'nova.virt.connection.get_connection',
                    'Driver to use for volume creation')


class ComputeManager(manager.Manager):
    """
    Manages the running instances.
    """
    def __init__(self, compute_driver=None, *args, **kwargs):
        """Load configuration options and connect to the hypervisor."""
        # TODO(vish): sync driver creation logic with the rest of the system
        if not compute_driver:
            compute_driver = FLAGS.compute_driver
        self.driver = utils.import_object(compute_driver)
        self.network_manager = utils.import_object(FLAGS.network_manager)
        self.volume_manager = utils.import_object(FLAGS.volume_manager)
        super(ComputeManager, self).__init__(*args, **kwargs)

    def _update_state(self, context, instance_id):
        """Update the state of an instance from the driver info"""
        # FIXME(ja): include other fields from state?
        instance_ref = self.db.instance_get(context, instance_id)
        state = self.driver.get_info(instance_ref.name)['state']
        self.db.instance_state(context, instance_id, state)

    @defer.inlineCallbacks
    @exception.wrap_exception
    def run_instance(self, context, instance_id, **_kwargs):
        """Launch a new instance with specified options."""
        instance_ref = self.db.instance_get(context, instance_id)
        if instance_ref['str_id'] in self.driver.list_instances():
            raise exception.Error("Instance has already been created")
        logging.debug("instance %s: starting...", instance_id)
        project_id = instance_ref['project_id']
        self.network_manager.setup_compute_network(context, project_id)
<<<<<<< HEAD
        db.instance_update(context,
                           instance_id,
                           {'host': self.host})
=======
        self.db.instance_update(context,
                                instance_id,
                                {'host': self.host})
>>>>>>> 0e400788

        # TODO(vish) check to make sure the availability zone matches
        self.db.instance_state(context,
                               instance_id,
                               power_state.NOSTATE,
                               'spawning')

        try:
            yield self.driver.spawn(instance_ref)
        except:  # pylint: disable-msg=W0702
            logging.exception("instance %s: Failed to spawn",
                              instance_ref['name'])
            self.db.instance_state(context, instance_id, power_state.SHUTDOWN)

        self._update_state(context, instance_id)

    @defer.inlineCallbacks
    @exception.wrap_exception
    def terminate_instance(self, context, instance_id):
        """Terminate an instance on this machine."""
        logging.debug("instance %s: terminating", instance_id)
        instance_ref = self.db.instance_get(context, instance_id)

        # TODO(vish): move this logic to layer?
        if instance_ref['state'] == power_state.SHUTOFF:
            self.db.instance_destroy(context, instance_id)
            raise exception.Error('trying to destroy already destroyed'
                                  ' instance: %s' % instance_id)

        self.db.instance_state(context,
                               instance_id,
                               power_state.NOSTATE,
                               'shutting_down')
        yield self.driver.destroy(instance_ref)

        # TODO(ja): should we keep it in a terminated state for a bit?
        self.db.instance_destroy(context, instance_id)

    @defer.inlineCallbacks
    @exception.wrap_exception
    def reboot_instance(self, context, instance_id):
        """Reboot an instance on this server."""
        self._update_state(context, instance_id)
        instance_ref = self.db.instance_get(context, instance_id)

        if instance_ref['state'] != power_state.RUNNING:
            raise exception.Error(
                    'trying to reboot a non-running'
                    'instance: %s (state: %s excepted: %s)' %
                    (instance_ref['str_id'],
                     instance_ref['state'],
                     power_state.RUNNING))

        logging.debug('instance %s: rebooting', instance_ref['name'])
        self.db.instance_state(context,
                               instance_id,
                               power_state.NOSTATE,
                               'rebooting')
        yield self.driver.reboot(instance_ref)
        self._update_state(context, instance_id)

    @exception.wrap_exception
    def get_console_output(self, context, instance_id):
        """Send the console output for an instance."""
        # TODO(vish): Move this into the driver layer

        logging.debug("instance %s: getting console output", instance_id)
        instance_ref = self.db.instance_get(context, instance_id)

        if FLAGS.connection_type == 'libvirt':
            fname = os.path.abspath(os.path.join(FLAGS.instances_path,
                                                 instance_ref['str_id'],
                                                 'console.log'))
            with open(fname, 'r') as f:
                output = f.read()
        else:
            output = 'FAKE CONSOLE OUTPUT'

        # TODO(termie): this stuff belongs in the API layer, no need to
        #               munge the data we send to ourselves
        output = {"InstanceId": instance_id,
                  "Timestamp": "2",
                  "output": base64.b64encode(output)}
        return output

    @defer.inlineCallbacks
    @exception.wrap_exception
    def attach_volume(self, context, instance_id, volume_id, mountpoint):
        """Attach a volume to an instance."""
        logging.debug("instance %s: attaching volume %s to %s", instance_id,
            volume_id, mountpoint)
        instance_ref = self.db.instance_get(context, instance_id)
        dev_path = yield self.volume_manager.setup_compute_volume(context,
                                                                  volume_id)
        yield self.driver.attach_volume(instance_ref['str_id'],
                                        dev_path,
                                        mountpoint)
        self.db.volume_attached(context, volume_id, instance_id, mountpoint)
        defer.returnValue(True)

    @defer.inlineCallbacks
    @exception.wrap_exception
    def detach_volume(self, context, instance_id, volume_id):
        """Detach a volume from an instance."""
        logging.debug("instance %s: detaching volume %s",
                      instance_id,
                      volume_id)
        instance_ref = self.db.instance_get(context, instance_id)
        volume_ref = self.db.volume_get(context, volume_id)
        self.driver.detach_volume(instance_ref['str_id'],
                                  volume_ref['mountpoint'])
        self.db.volume_detached(context, volume_id)
        defer.returnValue(True)<|MERGE_RESOLUTION|>--- conflicted
+++ resolved
@@ -71,15 +71,9 @@
         logging.debug("instance %s: starting...", instance_id)
         project_id = instance_ref['project_id']
         self.network_manager.setup_compute_network(context, project_id)
-<<<<<<< HEAD
-        db.instance_update(context,
-                           instance_id,
-                           {'host': self.host})
-=======
         self.db.instance_update(context,
                                 instance_id,
                                 {'host': self.host})
->>>>>>> 0e400788
 
         # TODO(vish) check to make sure the availability zone matches
         self.db.instance_state(context,
