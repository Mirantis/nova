--- conflicted
+++ resolved
@@ -381,11 +381,9 @@
 
         context = context.elevated()
         instance = self.db.instance_get(context, instance_id)
-<<<<<<< HEAD
+
         requested_networks = kwargs.get('requested_networks', None)
-=======
-
->>>>>>> 6dbcc60d
+
         if instance['name'] in self.driver.list_instances():
             raise exception.Error(_("Instance has already been created"))
 
