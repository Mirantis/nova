--- conflicted
+++ resolved
@@ -90,18 +90,10 @@
                 vm_ds_path_name = ds_path_name
                 break
         if vm_ref is None:
-<<<<<<< HEAD
             raise exception.InstanceNotFound(instance_id=instance_name)
-        json_data = json.dumps({"vm_id": vm_ds_path_name,
-                    "username": username,
-                    "password": password})
-=======
-            raise exception.NotFound(_('instance - %s not present') %
-                                     instance_name)
         json_data = json.dumps({'vm_id': vm_ds_path_name,
                     'username': username,
                     'password': password})
->>>>>>> 7e01d47e
         return base64.b64encode(json_data)
 
     def is_otp(self):
@@ -132,12 +124,7 @@
             if vm.propSet[0].val == instance_name:
                 vm_ref = vm.obj
         if vm_ref is None:
-<<<<<<< HEAD
             raise exception.InstanceNotFound(instance_id=instance_name)
-=======
-            raise exception.NotFound(_('instance - %s not present') %
-                                     instance_name)
->>>>>>> 7e01d47e
         virtual_machine_ticket = \
                         vim_session._call_method(
             vim_session._get_vim(),
